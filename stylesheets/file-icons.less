--- conflicted
+++ resolved
@@ -134,13 +134,8 @@
   &[data-name$=".erb"]:before,
   &[data-name$=".opal"]:before   { .ruby-icon; .medium-red; }
 
-<<<<<<< HEAD
-  &[data-name$="_spec.rb"]:before { .comment-icon; .medium-green; }
-
   &[data-name="rails"]:before { .rails-icon; .medium-red; }
 
-=======
->>>>>>> 89f757dd
   &[data-name$=".pp"]:before { .puppet-icon; .medium-purple }
 
   // Cucumber (Gherkin) icon
