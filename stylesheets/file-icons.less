@import "colors.less";
@import "fonts.less";
@import "icons.less";
@import "items.less";

// Github icon
.icon-file-directory[data-name=".git"]:before { .git-icon; }

// Package icon
.icon-file-directory[data-name=".bundle"]:before { .package-icon; }

// Default icon: image
.icon-file-media[data-name$=".png"]:before { .medium-orange; }
.icon-file-media[data-name$=".gif"]:before { .medium-yellow; }
.icon-file-media[data-name$=".jpg"]:before { .medium-green;  }

// Default icon: book
.icon-book[data-name="README.md"]:before,
.icon-book[data-name="Readme.md"]:before,
.icon-book[data-name="readme.md"]:before { left: -1px; .medium-blue; }

@{pane-tab-selector}, .icon-file-text {

  // Checklist icon
  &[data-name$="TODO"]:before { .checklist-icon; .medium-yellow; }

  // Code icon
  &[data-name$=".js"]:before  { .code-icon; .medium-yellow; }
  &[data-name$=".jsx"]:before  { .code-icon; .medium-green; }
  &[data-name$=".xml"]:before { .code-icon; .medium-blue;   }

  // Coffee icon
  &[data-name$=".coffee"]:before    { .coffee-icon; .medium-maroon; }
  &[data-name$=".litcoffee"]:before { .coffee-icon; .light-maroon;  }

  // CSS3 icon
  &[data-name$=".less"]:before { .css3-icon; .dark-blue; }
  &[data-name$=".sass"]:before { .css3-icon; .light-purple; }
  &[data-name$=".scss"]:before { .css3-icon; .dark-purple; }
  &[data-name$=".css"]:before  { .css3-icon; .medium-blue; }

  // Dashboard icon
  &[data-name$=".slim"]:before { .dashboard-icon; .medium-orange; }

  // Database icon
  &[data-name$=".json"]:before { .database-icon; .medium-yellow; }
  &[data-name$=".cson"]:before { .database-icon; .medium-maroon; }
  &[data-name$=".yml"]:before  { .database-icon; .light-red; }

  // HTML5 icon
  &[data-name$=".erb"]:before  { .html5-icon; .medium-red;    }
  &[data-name$=".php"]:before  { .php-icon; .dark-blue;     }
  &[data-name$=".html"]:before { .html5-icon; .medium-orange; }
  &[data-name$=".haml"]:before { .html5-icon; .light-red;     }
  &[data-name$=".jade"]:before { .html5-icon; .medium-green;  }

  // Gear icon
  &[data-name$=".gitignore"]:before    { .gear-icon;                 }
  &[data-name$=".editorconfig"]:before { .gear-icon; .medium-orange; }
  &[data-name$=".npmignore"]:before    { .gear-icon; .medium-green;  }
  &[data-name$=".jshintrc"]:before     { .gear-icon; .medium-yellow; }
  &[data-name$=".module"]:before       { .gear-icon; .medium-blue;   }
  &[data-name$=".htaccess"]:before     { .gear-icon; .medium-red;    }

  // Python icon
  &[data-name$=".py"]:before { .python-icon; .dark-yellow; }

  // Ruby icon
  &[data-name$="Gemfile"]:before,
  &[data-name$=".ruby-gemset"]:before,
  &[data-name$=".ruby-version"]:before { .ruby-icon;              }
  &[data-name$=".rb"]:before,
  &[data-name$=".opal"]:before   { .ruby-icon; .medium-red; }

  &[data-name$="_spec.rb"]:before { .comment-icon; .medium-green; }

  // Perl icon
  &[data-name$=".pl"]:before { .perl-icon; .medium-purple; }

  // Java icon
  &[data-name$=".java"]:before { .java-icon; .medium-purple; }

  // Go
  &[data-name$=".go"]:before { .medium-green; }

  // Scala
  &[data-name$=".scala"]:before { .scala-icon; .medium-green; }

  // Objective-C, C++, C
  &[data-name$=".c"]:before   { .c-icon; .medium-blue;   }
  &[data-name$=".h"]:before   { .medium-purple; }
  &[data-name$=".cpp"]:before { .cpp-icon; .medium-blue;   }
  &[data-name$=".m"]:before   { .objc-icon; .medium-blue;   }
  &[data-name$=".swift"]:before   { .objc-icon; .medium-green;   }

  &[data-name$=".cs"]:before   { .csharp-icon; .medium-blue;   }

  // Secret icon
  &[data-name$=".secret"]:before { .secret-icon; }

  // Markdown (except readme.md)
  &[data-name$=".md"]:before  { .medium-blue;   }

<<<<<<< HEAD
  // txt
  &[data-name$=".txt"]:before { .medium-cyan;   }
=======
.icon-file-text[data-name$=".md"]:before  { .markdown-icon; .medium-blue;   }
.icon-file-text[data-name$=".txt"]:before { .medium-cyan;   }
>>>>>>> 76b49da9

  // shell
  &[data-name$=".sh"]:before  { .terminal-icon; .medium-purple; }
  &[data-name$=".zsh"]:before  { .terminal-icon; .medium-blue; }
  &[data-name$=".fish"]:before  { .terminal-icon; .medium-green; }
}<|MERGE_RESOLUTION|>--- conflicted
+++ resolved
@@ -99,15 +99,10 @@
   &[data-name$=".secret"]:before { .secret-icon; }
 
   // Markdown (except readme.md)
-  &[data-name$=".md"]:before  { .medium-blue;   }
+  &[data-name$=".md"]:before  { .markdown-icon; .medium-blue;   }
 
-<<<<<<< HEAD
   // txt
   &[data-name$=".txt"]:before { .medium-cyan;   }
-=======
-.icon-file-text[data-name$=".md"]:before  { .markdown-icon; .medium-blue;   }
-.icon-file-text[data-name$=".txt"]:before { .medium-cyan;   }
->>>>>>> 76b49da9
 
   // shell
   &[data-name$=".sh"]:before  { .terminal-icon; .medium-purple; }
