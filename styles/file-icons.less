--- conflicted
+++ resolved
@@ -349,7 +349,7 @@
   &[data-name$=".properties"]:before { .config-icon; .medium-purple; }
   &[data-name$=".toml"]:before { .config-icon; .dark-maroon; }
 
-<<<<<<< HEAD
+
   // Windows specific Files
   &[data-name$=".bat"]:before { .windows-icon; .medium-purple;}
   &[data-name$=".cmd"]:before { .windows-icon; .medium-purple;}
@@ -357,11 +357,10 @@
   &[data-name$=".com"]:before { .windows-icon; }
   &[data-name$=".reg"]:before { .windows-icon; .medium-blue;}
 
-=======
-  // LaTeX files
+  // LaTeX
   &[data-name$=".tex"]:before { .latex-icon; .medium-blue; }
   &[data-name$=".bib"]:before { .bibtex-icon; .medium-yellow; }
->>>>>>> 93fb8f59
+
 }
 
 body.file-icons-colourless {
